--- conflicted
+++ resolved
@@ -129,13 +129,8 @@
     def gflops(self):
         """GFlops per loop iteration, keyed by code section."""
         return self.num_flops
-<<<<<<< HEAD
-
-
-=======
-
-
->>>>>>> 5689d3ad
+
+
 class FlopsCounter(object):
 
     """Compute the operational intensity of a stencil."""
